--- conflicted
+++ resolved
@@ -1542,11 +1542,7 @@
             df = df[~np.isnan(df[x])]
             df = df[~np.isnan(df[y])]
             for idx, xv, yv, l in zip(df.index, df[x], df[y], df["ctrl"]):
-<<<<<<< HEAD
-                # x or y do not exhist.# try:
-=======
                 # x or y do not exist.# try:
->>>>>>> 81813426
                 if isinstance(l, str):
                     color = "#" + hashlib.sha224(l.encode()).hexdigest()[2:8]
                     plt.text(xv, yv, l, fontsize=13, color=color)
