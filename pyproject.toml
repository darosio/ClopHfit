--- conflicted
+++ resolved
@@ -55,13 +55,8 @@
   "ipykernel",
   "jupyter",
   "jupyterlab",
-<<<<<<< HEAD
-  "ruff <= 0.6.4",
+  "ruff <= 0.6.9",
   "pre-commit <= 4.0.0",
-=======
-  "ruff <= 0.6.9",
-  "pre-commit <= 3.8.0",
->>>>>>> 716b933c
   "pylsp-mypy",
   "ruff-lsp"
 ]
