[build-system]
build-backend = "hatchling.build"
requires = ["hatchling"]

[project]
authors = [
  {name = "daniele arosio", email = "daniele.arosio@cnr.it"}
]
classifiers = [
  "Environment :: Console",
  "Operating System :: OS Independent",
  "Programming Language :: Python :: 3 :: Only",
  "Programming Language :: Python :: 3.10",
  "Programming Language :: Python :: 3.11",
  "Programming Language :: Python :: 3.12",
  "Programming Language :: Unix Shell",
  "Intended Audience :: Science/Research",
  "Topic :: Scientific/Engineering",
  "Development Status :: 3 - Alpha"
]
dependencies = [
  'arviz <= 0.20.0',
  'click <= 8.1.8',
  'corner <= 2.2.3',
  'emcee <= 3.1.6',
  'lmfit <= 1.3.2',
  'matplotlib <= 3.10.0',
  'numpy <= 2.2.1',
  'openpyxl <= 3.1.5',
  'pandas <= 2.2.3',
<<<<<<< HEAD
  'pymc <= 5.19.1',
  'scipy <= 1.15.1',
=======
  'pymc <= 5.20.0',
  'scipy <= 1.15.0',
>>>>>>> a3e9df44
  'seaborn <= 0.13.2',
  'sympy <= 1.13.3',
  'tqdm <= 4.67.1',
  'xlrd <= 2.0.1'
]
description = "Cli for fitting macromolecule pH titration or binding assays data e.g. fluorescence spectra."
keywords = [
  "svd",
  "ClopHensor",
  "data fitting",
  "pH",
  "macromolecule binding"
]
license = "BSD-3-Clause"
name = "clophfit"
readme = "README.md"
requires-python = ">=3.10"
version = "0.12.0"

[project.optional-dependencies]
dev = [
  "commitizen <= 4.1.0",
  "ipykernel",
  "jupyter",
  "jupyterlab",
  "ruff <= 0.9.1",
  "pre-commit <= 4.0.1",
  "pylsp-mypy",
  "ruff-lsp"
]
docs = [
  "autodocsumm <= 0.2.14",
  "nbsphinx <= 0.9.6",
  "pydata-sphinx-theme <= 0.16.1",
  "Sphinx <= 8.1.3",
  "sphinx-click <= 6.0.0",
  "sphinx_autodoc_typehints <= 3.0.0",
  "sphinxcontrib-plantuml <= 0.30",
  "graphviz"
]
tests = [
  "Pygments <= 2.19.1",
  "coverage[toml] <= 7.6.10",
  "mypy <= 1.14.1",
  "pandas-stubs <= 2.2.3.241126",
  "pytest <= 8.3.4",
  "types-click <= 7.1.8",
  "types-setuptools <= 75.8.0.20250110",
  "xdoctest <= 1.2.0"
]

[project.scripts]
"clop" = "clophfit.__main__:clop"
"fit-titration" = "clophfit.__main__:fit_titration"
"note_to_csv" = "clophfit.__main__:note2csv"
"ppr" = "clophfit.__main__:ppr"

[project.urls]
"Bug Tracker" = "https://github.com/darosio/ClopHfit/issues"
Changelog = "https://github.com/darosio/ClopHfit/blob/main/CHANGELOG.md"
# Discussions = "https://github.com/darosio/ClopHfit/discussions"
Documentation = "https://clophfit.readthedocs.io"
"Github releases" = "https://github.com/darosio/ClopHfit/releases"
Homepage = "https://github.com/darosio/ClopHfit"

[tool.bandit]
# skips = ["B101", "B603"]
exclude_dirs = ["*/test_*.py"]

[tool.commitizen]
name = "cz_customize"
tag_format = "v$version"
version = "0.12.0"
version_files = [
  "pyproject.toml:version",
  "docs/conf.py:release",
  "README.md:Version"
]

[tool.commitizen.customize]
bump_map = {"^.+!:" = "MAJOR", "BREAKING CHANGE" = "MAJOR", "feat" = "MINOR", "fix" = "PATCH", "perf" = "PATCH", "refactor" = "PATCH"}
bump_pattern = "^(BREAKING CHANGE|feat|fix|perf|refactor)"
change_type_map = {"feat" = "Feat", "fix" = "Fix", "docs" = "Docs", "build" = "Build", "style" = "Style", "refactor" = "Refactor", "perf" = "Perf", "test" = "Test", "ci" = "CI/CD"}
change_type_order = ["BREAKING CHANGE", "Feat", "Fix", "Docs", "Style", "Perf", "Test", "Build", "CI/CD"]
changelog_pattern = "^(feat|fix|docs|style|refactor|perf|test|build|ci)?(\\(.*\\))?(!)?"
commit_parser = "^(?P<change_type>feat|fix|docs|style|refactor|perf|test|build|ci|chore|revert)(?:\\((?P<scope>[^()\r\n]*)\\)|\\()?(?P<breaking>!)?:\\s(?P<message>.*)?"
example = """fix(parser): correct minor typos in code\n
see the issue for details on the typos fixed\n
closes issue #12
"""
info_path = "cz_customize_info.txt"
message_template = "{{change_type}}:{% if show_message %} {{message}}{% endif %}"
schema = """
<type>(<scope>): <subject>
<BLANK LINE>
<body>
<BLANK LINE>
(BREAKING CHANGE: )<footer>
"""
schema_pattern = "^(feat|fix|docs|style|refactor|perf|test|build|ci|chore|revert|bump)(?:\\(([^()\r\n]*)\\)|\\()?(!)?:\\s(.*)?"

[[tool.commitizen.customize.questions]]
choices = [
  {value = "feat", name = "feat: A new feature. Correlates with MINOR in SemVer"},
  {value = "fix", name = "fix: A bug fix. Correlates with PATCH in SemVer"},
  {value = "perf", name = "perf: A code change that improves performance. Correlates with PATCH in SemVer"},
  {value = "docs", name = "docs: Documentation only changes"},
  {value = "style", name = "style: Changes that do not affect the meaning of the code (white-space, formatting, missing semi-colons, etc)"},
  {value = "refactor", name = "refactor: A code change that neither fixes a bug nor adds a feature"},
  {value = "test", name = "test: Adding missing or correcting existing tests"},
  {value = "build", name = "build: Changes that update the build system, development tools or external dependencies"},
  {value = "ci", name = "ci: Changes to our CI configuration files and scripts (example scopes: GitLabCI)"},
  {value = "revert", name = "revert: Reverting to previous commit(s)."}
]
message = "Select the type of change you are committing"
name = "change_type"
type = "list"

[[tool.commitizen.customize.questions]]
message = "Body."
name = "message"
type = "input"

[[tool.commitizen.customize.questions]]
message = "Do you want to add body message in commit?"
name = "show_message"
type = "confirm"

[tool.coverage.paths]
source = ["src", "*/site-packages"]
tests = ["tests", "*/tests"]

[tool.coverage.report]
# fail_under = 100
exclude_lines = [
  "pragma: no cover"
]
show_missing = true

[tool.coverage.run]
branch = true
omit = ["*__init__.py", "*/old/*", "types.py"]
source = ["clophfit", "tests"]

[tool.hatch.envs.default]
features = ["dev", "tests", "docs"]

[tool.hatch.envs.default.scripts]
bump = [
  "cz bump --major-version-zero -ch {args}",  # e.g. "--increment PATCH"
  "hatch build",
  "export TEST_PYPI_TOKEN=$(pass show cloud/test_pypi | head -n 1) && hatch publish -r test -u __token__ -a $TEST_PYPI_TOKEN"
]
ch = "cz ch --incremental --unreleased-version HEAD"
clean = "rm -rf ./build .coverage ./__pycache__ ./.mypy_cache ./.pytest_cache ./docs/_build ./tests/__pycache__ ./dist ./src/clophfit/__pycache__"
docs = "sphinx-build docs docs/_build"
docserve = "python -m http.server 8000 -d docs/_build"
init = [
  "pre-commit --version",
  "pre-commit install",
  "pre-commit install --hook-type commit-msg --hook-type pre-push"
]
lint = [
  "pre-commit --version",
  "pre-commit run --all-files --hook-stage=manual --show-diff-on-failure {args}"
]

[tool.hatch.envs.tests]
features = ["tests"]
template = "tests"

[[tool.hatch.envs.tests.matrix]]
python = ["3.12", "3.11", "3.10"]  # reverse order to ensure the presence in older python of module included in newer versions

[tool.hatch.envs.tests.scripts]
all = ["test", "type", "xdoc", "cov"]
cov = [
  "coverage combine",
  "coverage report",
  "coverage xml"
]
test = "coverage run -p -m pytest -v"
type = "mypy src tests docs/conf.py"
xdoc = "python -m xdoctest clophfit all"

[tool.isort]
combine_as_imports = true
force_single_line = false
include_trailing_comma = true
known_first_party = "clophfit"
line_length = 88  # to match black's default line length
multi_line_output = 3
profile = "black"

[tool.mypy]
enable_error_code = ["ignore-without-code", "redundant-expr", "truthy-bool"]
exclude = "src/clophfit/old"
plugins = ["numpy.typing.mypy_plugin"]
pretty = true
show_column_numbers = true
show_error_codes = true
show_error_context = true
strict = true
warn_unreachable = true
warn_unused_configs = true

[tool.pydoclint]
check-class-attributes = false

[tool.pylint.format]
ignore-long-lines = "^\\s*(# )?<?https?://\\S+>?$|# type: ignore|# noqa:"
max-line-length = 88
max-module-lines = 1600

[tool.pylint.main]
ignore-paths = ["src/clophfit/old"]
jobs = 0
py-version = "3.12"

[tool.pylint.messages_control]
disable = [
  "invalid-name",
  "design",
  "fixme"
]

[tool.pylint.refactoring]
# Maximum number of nested blocks for function / method body
max-nested-blocks = 8  # default 5

[tool.pylint.reports]
output-format = "colorized"

[tool.pylsp-mypy]
dmypy = false
enabled = true
live_mode = true
strict = true

[tool.ruff]
extend-exclude = ["src/clophfit/old/"]
force-exclude = true
line-length = 88
target-version = "py312"

[tool.ruff.format]
docstring-code-format = true

[tool.ruff.lint]
ignore = ["ANN201", "E501", "ISC001"]
select = [
  "A",  # builtins shadowing
  "AIR",  # airflow
  "ANN",  # typing annotation
  "ARG",  # unused arguments
  "B",  # bugbear
  "BLE",  # blind-except
  "C",
  "C4",  # comprehensions
  "C90",  # mccabe
  "D",  # pydocstyle
  # "DOC",
  "DTZ",  # dates
  "E",  # pycodestyle
  "EM",  # exceptions
  "ERA",  # eradicate
  "F",  # pyflakes
  "FA",  # future annotations
  # "FBT",  # boolean-trap
  "FLY",  # flyntp
  "FURB",  # refurbishing and modernizing
  # "G",     # logging
  "I",  # isort
  "ICN",  # import conventions (opinionated)
  # "INP",
  "INT",
  "ISC",  # implicit-str-concat
  "LOG",  # logging
  "N",  # pep8-naming
  "NPY",
  "PD",  # pandas-vet
  "PERF",  # performance anti pattern
  "PGH",  # pygrep WAIT
  # "PYI",
  "PIE",
  "PL",  # pylint see PLR2004...
  "PT",  # pytest-style
  "PTH",  # use-pathlib
  "Q",  # quotes
  "RET",  # Return
  "RSE",  # Raise
  "RUF",  # Ruff
  "S",  # bandit XXX
  "SIM",  # simplify
  "SLF",  # private self
  "SLOT",  # __slot__
  "T10",  # debugger
  # "T20",   # print
  "TC",  # TYPE_CHECKING
  # "TD",  # TODOs
  # "FIX",  # no fixme
  "TID",  # tidy-imports
  "TRY",  # exceptions
  "UP",  # pyupgrade
  "W",  # pycodestyle
  "YTT"  # 2020
]
isort.combine-as-imports = true
isort.force-single-line = false
isort.known-first-party = ["clophfit"]
isort.split-on-trailing-comma = true
mccabe.max-complexity = 12

[tool.ruff.lint.per-file-ignores]
"*.ipynb" = [
  "ARG",
  "ERA",
  "N802",
  "N803",
  "N806",
  "N816",
  "ANN001",
  "ANN002",
  "ANN003",
  "ANN202",
  "D103",
  "ICN001",
  "PD901",
  "PLR0913",
  "PLR2004",
  "SLF001"
]
"__init__.py" = ["I002"]  # don't need annotations
"src/clophfit/__main__.py" = [
  "ANN001"  # params are annotated using click
]
"tests/*" = [
  "PLR2004",
  "S101"
]

[tool.ruff.lint.pydocstyle]
convention = "numpy"

[tool.typos]

[tool.typos.default.extend-words]
arange = "arange"
arosio = "Arosio"<|MERGE_RESOLUTION|>--- conflicted
+++ resolved
@@ -28,13 +28,8 @@
   'numpy <= 2.2.1',
   'openpyxl <= 3.1.5',
   'pandas <= 2.2.3',
-<<<<<<< HEAD
-  'pymc <= 5.19.1',
+  'pymc <= 5.20.0',
   'scipy <= 1.15.1',
-=======
-  'pymc <= 5.20.0',
-  'scipy <= 1.15.0',
->>>>>>> a3e9df44
   'seaborn <= 0.13.2',
   'sympy <= 1.13.3',
   'tqdm <= 4.67.1',
