[build-system]
build-backend = "hatchling.build"
requires = ["hatchling>=1.12.2"]

[project]
authors = [
  {name = "daniele arosio", email = "daniele.arosio@cnr.it"}
]
classifiers = [
  "Environment :: Console",
  "Operating System :: OS Independent",
  "Programming Language :: Python :: 3 :: Only",
  "Programming Language :: Python :: 3.8",
  "Programming Language :: Python :: 3.9",
  "Programming Language :: Python :: 3.10",
  "Programming Language :: Python :: 3.11",
  "Programming Language :: Unix Shell",
  "Intended Audience :: Science/Research",
  "Topic :: Scientific/Engineering",
  "Development Status :: 3 - Alpha"
]
dependencies = [
  'arviz < 0.15.2',
  'click < 8.1.4',
  'corner < 2.2.3',
  'emcee < 3.1.5',
  'lmfit < 1.2.2',
  'matplotlib < 3.7.2',
  'numpy < 1.25.1',
  'openpyxl < 3.1.3',
  'pandas < 2.0.4',
  'scipy < 1.11.2',
  'seaborn < 0.12.3',
  'sympy < 1.13.0',
  'tqdm < 4.65.1',
  'xlrd < 2.0.2'
]
description = "Cli for fitting macromolecule pH titration or binding assays data e.g. fluorescence spectra."
keywords = [
  "svd",
  "ClopHensor",
  "data fitting",
  "pH",
  "macromolecule binding"
]
license = "BSD-3-Clause"
license-files = {paths = ["LICENSE.txt"]}
name = "clophfit"
readme = "README.md"
requires-python = ">=3.8, <3.12"
version = "0.8.1"

[project.optional-dependencies]
dev = [
  "commitizen < 3.5.3",
  "ipykernel",
  "jupyter",
<<<<<<< HEAD
  "jupyterlab",
  "ruff == 0.0.275",
=======
  "ruff == 0.0.277",
>>>>>>> a5ecb405
  "pylsp-mypy",
  "python-lsp-ruff"
]
docs = [
  "autodocsumm == 0.2.11",
  # "myst-parser == 1.0.0",
  "nbsphinx == 0.9.2",
  "pydata-sphinx-theme == 0.13.3",
  "Sphinx == 7.0.1",
  "sphinx-click == 4.4.0",
  "sphinx_autodoc_typehints == 1.23.3",
  "sphinxcontrib-plantuml == 0.25"
]
tests = [
  "coverage[toml] < 7.2.8",
  "mypy < 1.5",
  "pandas-stubs == 2.0.2.230605",
  "Pygments < 2.15.2",
  "pytest < 7.4.1",
  "typeguard == 4.0.0",
  "xdoctest < 1.1.2"
]

[project.scripts]
"clop" = "clophfit.__main__:clop"
"fit_titration_global_old" = "clophfit.old.fit_titration_global:main"
"fit_titration_old" = "clophfit.old.fit_titration:main"
"note_to_csv" = "clophfit.__main__:note2csv"

[project.urls]
"Bug Tracker" = "https://github.com/darosio/ClopHfit/issues"
Changelog = "https://github.com/darosio/ClopHfit/blob/main/CHANGELOG.md"
Discussions = "https://github.com/darosio/ClopHfit/discussions"
Documentation = "https://clophfit.readthedocs.io"
"Github releases" = "https://github.com/darosio/ClopHfit/releases"
Homepage = "https://github.com/darosio/ClopHfit"

[tool.black]
exclude = '''
/(
    \.git
  | \.hg
  | \.mypy_cache
  | \.tox
  | \.venv
  | _build
  | buck-out
  | build
  | dist
)/
'''
line-length = 88
skip-string-normalization = false

[tool.commitizen]
name = "cz_customize"
tag_format = "v$version"
version = "0.8.1"
version_files = [
  "pyproject.toml:version",
  "docs/conf.py:release",
  "README.md:Version"
]

[tool.commitizen.customize]
bump_map = {"^.+!:" = "MAJOR", "BREAKING CHANGE" = "MAJOR", "feat" = "MINOR", "fix" = "PATCH", "perf" = "PATCH", "refactor" = "PATCH"}
bump_pattern = "^(BREAKING CHANGE|feat|fix|perf|refactor)"
change_type_map = {"feat" = "Feat", "fix" = "Fix", "docs" = "Docs", "build" = "Build", "style" = "Style", "refactor" = "Refactor", "perf" = "Perf", "test" = "Test", "ci" = "CI/CD"}
change_type_order = ["BREAKING CHANGE", "Feat", "Fix", "Docs", "Style", "Perf", "Test", "Build", "CI/CD"]
changelog_pattern = "^(feat|fix|docs|style|refactor|perf|test|build|ci)?(\\(.*\\))?(!)?"
commit_parser = "^(?P<change_type>feat|fix|docs|style|refactor|perf|test|build|ci|chore|revert)(?:\\((?P<scope>[^()\r\n]*)\\)|\\()?(?P<breaking>!)?:\\s(?P<message>.*)?"
example = """fix(parser): correct minor typos in code\n
see the issue for details on the typos fixed\n
closes issue #12
"""
info_path = "cz_customize_info.txt"
message_template = "{{change_type}}:{% if show_message %} {{message}}{% endif %}"
schema = """
<type>(<scope>): <subject>
<BLANK LINE>
<body>
<BLANK LINE>
(BREAKING CHANGE: )<footer>
"""
schema_pattern = "^(feat|fix|docs|style|refactor|perf|test|build|ci|chore|revert|bump)(?:\\(([^()\r\n]*)\\)|\\()?(!)?:\\s(.*)?"

[[tool.commitizen.customize.questions]]
choices = [
  {value = "feat", name = "feat: A new feature. Correlates with MINOR in SemVer"},
  {value = "fix", name = "fix: A bug fix. Correlates with PATCH in SemVer"},
  {value = "perf", name = "perf: A code change that improves performance. Correlates with PATCH in SemVer"},
  {value = "docs", name = "docs: Documentation only changes"},
  {value = "style", name = "style: Changes that do not affect the meaning of the code (white-space, formatting, missing semi-colons, etc)"},
  {value = "refactor", name = "refactor: A code change that neither fixes a bug nor adds a feature"},
  {value = "test", name = "test: Adding missing or correcting existing tests"},
  {value = "build", name = "build: Changes that update the build system, development tools or external dependencies"},
  {value = "ci", name = "ci: Changes to our CI configuration files and scripts (example scopes: GitLabCI)"},
  {value = "revert", name = "revert: Reverting to previous commit(s)."}
]
message = "Select the type of change you are committing"
name = "change_type"
type = "list"

[[tool.commitizen.customize.questions]]
message = "Body."
name = "message"
type = "input"

[[tool.commitizen.customize.questions]]
message = "Do you want to add body message in commit?"
name = "show_message"
type = "confirm"

[tool.coverage.paths]
source = ["src", "*/site-packages"]
tests = ["tests", "*/tests"]

[tool.coverage.report]
# fail_under = 100
exclude_lines = [
  "pragma: no cover"
]
show_missing = true

[tool.coverage.run]
branch = true
omit = ["*__init__.py", "*/old/*"]
source = ["clophfit", "tests"]

[tool.hatch.envs.coverage]
dependencies = ["coverage[toml]>=7.1.0"]  # XXX:
detached = true

[tool.hatch.envs.coverage.scripts]
combine = "coverage combine {args}"
report = "coverage report"
xml = "coverage xml"

[tool.hatch.envs.default]
# type = "pip-deepfreeze"  # pipx runpip hatch install hatch-pip-deepfreeze
features = ["dev", "tests", "docs"]

[tool.hatch.envs.default.scripts]
bump = [
  "cz bump --major-version-zero -ch {args}",  # e.g. "--increment PATCH"
  "hatch build",
  "hatch publish -r test"
]
ch = "cz ch --incremental --unreleased-version HEAD"
# # --cov must not come before an argument in order to use the sources defined by config
# _cov = "pytest --cov --cov-report={env:COVERAGE_REPORT:term-missing} --cov-config=pyproject.toml"
# dev = "pytest -p no:randomly --no-cov {args:tests}"
# cov = "_cov -p no:randomly {args:tests}"
# full = "_cov -n auto --reruns 5 --reruns-delay 3 -r aR {args:tests}"
# [tool.hatch.envs.default.overrides]
# env.GITHUB_ACTIONS.env-vars = "COVERAGE_REPORT="
ciao = "echo 'ciao' {args:pilo liscio} {env:{home}}"  # XXX:
clean = "rm -rf ./build .coverage ./__pycache__ ./.mypy_cache ./.pytest_cache ./docs/_build ./tests/__pycache__ ./dist ./src/clophfit/__pycache__"
init = [
  "pre-commit install",
  "pre-commit install --hook-type commit-msg --hook-type pre-push"
]
sync = "pip-df sync -x dev,docs,tests"

[tool.hatch.envs.docs]
features = ["docs"]
template = "docs"

[tool.hatch.envs.docs.scripts]
build = "sphinx-build docs docs/_build"
serve = "python -m http.server 8000 -d docs/_build"

[tool.hatch.envs.lint]
dependencies = ["pre-commit>=3.0.1"]  # XXX:
detached = true

[tool.hatch.envs.lint.scripts]
run = "pre-commit run --all-files --hook-stage=manual --show-diff-on-failure {args}"

[tool.hatch.envs.tests]
features = ["tests"]
template = "tests"

[[tool.hatch.envs.tests.matrix]]
python = ["3.11", "3.10", "3.9", "3.8"]  # reverse order to ensure the presence in older python of module included in newer versions

[tool.hatch.envs.tests.scripts]
all = ["test", "type", "xdoc"]
sync = "pip-df sync -x tests"  # XXX:
test = "coverage run --parallel -m pytest"
type = "mypy src tests docs/conf.py"
xdoc = "python -m xdoctest clophfit all"

[tool.hatch.envs.typeguard]
features = ["tests"]
python = "3.11"
template = "typeguard"

[tool.hatch.envs.typeguard.scripts]
# guard = "pytest", f"--typeguard-packages={package} {args}" see also {env:}  # XXX:
run = "pytest --typeguard-packages=clophfit {args}"

[tool.isort]
force_single_line = false
include_trailing_comma = true
known_first_party = "clophfit"
line_length = 88  # to match black's default line length
multi_line_output = 3
profile = "black"

[tool.mypy]
# enable_error_code = ["ignore-without-code", "redundant-expr", "truthy-bool"]
enable_error_code = ["redundant-expr", "truthy-bool"]
exclude = "src/clophfit/old"
files = ["src", "tests", "docs/conf.py"]
plugins = "numpy.typing.mypy_plugin"
pretty = true
show_column_numbers = true
show_error_codes = true
show_error_context = true
strict = true
warn_unreachable = true
warn_unused_configs = true

[tool.pylint]

[tool.pylint.master]
ignore-paths = ["src/clophfit/_version.py", "src/clophfit/old"]
py-version = "3.11"

[tool.pylint.messages_control]
disable = [
  "invalid-name",
  "design",
  "line-too-long",
  "too-many-lines",
  "inconsistent-return-statements",
  "import-error",
  "fixme",
  # "consider-using-f-string",
  # "unnecessary-pass",
  # "unspecified-encoding",
  # "unused-argument",
  # "raise-missing-from",
  # "use-a-generator",
  # "consider-using-generator",
  # "no-else-raise",
  # "protected-access",
  # "unidiomatic-typecheck",
  # "attribute-defined-outside-init",
  # # "all",
  # # https://pylint.pycqa.org/en/latest/user_guide/checkers/features.html
  # # for tests
  # "pointless-string-statement",
  # "consider-using-with",
  # "comparison-with-itself",
  # "comparison-of-constants",
  # "consider-using-with",
  # "use-maxsplit-arg",
  "unnecessary-dunder-call"
]

[tool.pylint.reports]
output-format = "colorized"

[tool.pylint.similarities]
ignore-imports = "yes"

[tool.pylsp-mypy]
dmypy = false
enabled = true
live_mode = true
strict = true

[tool.pytest.ini_options]
addopts = ["-ra", "--showlocals", "--strict-markers", "--strict-config"]
# xfail_strict = true
# filterwarnings = ["ignore::DeprecationWarning", "ignore:OVER"]
filterwarnings = ["ignore::DeprecationWarning"]
log_cli_level = "INFO"
minversion = "6.0"
testpaths = [
  "tests"
]

[tool.ruff]
extend-exclude = ["src/clophfit/old/"]
force-exclude = true
ignore = [
  "ANN101",
  "ANN102",
  "ANN201",
  "E501"
]
line-length = 88
select = [
  "A",  # builtins
  "ANN",  # typing annotation
  "ARG",  # unused arguments
  "B",  # bugbear
  "C",
  "C4",  # comprehensions
  "C90",  # mccabe
  "D",  # pydocstyle
  "DTZ",  # dates
  "E",  # pycodestyle
  "TRY",  # exceptions
  "EM",  # exceptions
  "ERA",  # eradicate
  "F",  # pyflakes
  # "FBT",    # boolean-trap
  "I",  # isort
  "ICN",  # import conventions (opinionated)
  "ISC",  # implicit-str-concat
  "N",  # pep8-naming
  "PD",  # pandas-vet
  # "PGH",  # pygrep WAIT
  "PL",  # pylint see PLR2004...
  "PT",  # pytest-style
  "PTH",  # use-pathlib
  "Q",  # quotes
  "RUF",  # Ruff
  "S",  # bandit XXX
  "SIM",  # simplify
  "TID",  # tidy-imports
  "UP",  # pyupgrade
  "YTT",  # 2020
  "W"  # pycodestyle
]

[tool.ruff.isort]
combine-as-imports = true
force-single-line = false
known-first-party = ["clophfit"]
required-imports = ["from __future__ import annotations"]  # until py3.8 is supported
split-on-trailing-comma = true

[tool.ruff.mccabe]
max-complexity = 33

[tool.ruff.per-file-ignores]
"__init__.py" = ["I002"]  # don't need annotations
"src/clophfit/__main__.py" = [
  "ANN001"  # params are annotated using click
]
"tests/*" = [
  "PLR2004",
  "S101"
]

[tool.ruff.pydocstyle]
convention = "numpy"<|MERGE_RESOLUTION|>--- conflicted
+++ resolved
@@ -55,12 +55,8 @@
   "commitizen < 3.5.3",
   "ipykernel",
   "jupyter",
-<<<<<<< HEAD
   "jupyterlab",
-  "ruff == 0.0.275",
-=======
   "ruff == 0.0.277",
->>>>>>> a5ecb405
   "pylsp-mypy",
   "python-lsp-ruff"
 ]
