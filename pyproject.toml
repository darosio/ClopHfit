[build-system]
build-backend = "hatchling.build"
requires = ["hatchling"]

[project]
authors = [
  {name = "daniele arosio", email = "daniele.arosio@cnr.it"}
]
classifiers = [
  "Environment :: Console",
  "Operating System :: OS Independent",
  "Programming Language :: Python :: 3 :: Only",
  "Programming Language :: Python :: 3.10",
  "Programming Language :: Python :: 3.11",
  "Programming Language :: Python :: 3.12",
  "Programming Language :: Unix Shell",
  "Intended Audience :: Science/Research",
  "Topic :: Scientific/Engineering",
  "Development Status :: 3 - Alpha"
]
dependencies = [
  'arviz <= 0.20.0',
  'click <= 8.1.7',
  'corner <= 2.2.2',
  'emcee <= 3.1.6',
  'lmfit <= 1.3.2',
  'matplotlib <= 3.9.2',
  'numpy <= 2.1.2',
  'openpyxl <= 3.1.5',
<<<<<<< HEAD
  'pandas <= 2.2.2',
  'pymc <= 5.17.0',
=======
  'pandas <= 2.2.3',
  'pymc <= 5.16.2',
>>>>>>> 716b933c
  'scipy <= 1.14.1',
  'seaborn <= 0.13.2',
  'sympy <= 1.13.3',
  'tqdm <= 4.66.5',
  'xlrd <= 2.0.1'
]
description = "Cli for fitting macromolecule pH titration or binding assays data e.g. fluorescence spectra."
keywords = [
  "svd",
  "ClopHensor",
  "data fitting",
  "pH",
  "macromolecule binding"
]
license = "BSD-3-Clause"
name = "clophfit"
readme = "README.md"
requires-python = ">=3.10"
version = "0.11.0"

[project.optional-dependencies]
dev = [
  "commitizen <= 3.29.1",
  "ipykernel",
  "jupyter",
  "jupyterlab",
  "ruff <= 0.6.9",
  "pre-commit <= 3.8.0",
  "pylsp-mypy",
  "ruff-lsp"
]
docs = [
  "autodocsumm <= 0.2.13",
  "nbsphinx <= 0.9.5",
  "pydata-sphinx-theme <= 0.15.4",
  "Sphinx <= 8.0.2",
  "sphinx-click <= 6.0.0",
  "sphinx_autodoc_typehints <= 2.4.4",
  "sphinxcontrib-plantuml <= 0.30",
  "graphviz"
]
tests = [
  "Pygments <= 2.18.0",
  "coverage[toml] <= 7.6.1",
  "mypy <= 1.11.2",
  "pandas-stubs <= 2.2.2.240909",
  "pytest <= 8.3.3",
  "types-click <= 7.1.8",
  "types-setuptools <= 75.1.0.20240917",
  "xdoctest <= 1.2.0"
]

[project.scripts]
"clop" = "clophfit.__main__:clop"
"fit-titration" = "clophfit.__main__:fit_titration"
"note_to_csv" = "clophfit.__main__:note2csv"
"ppr" = "clophfit.__main__:ppr"

[project.urls]
"Bug Tracker" = "https://github.com/darosio/ClopHfit/issues"
Changelog = "https://github.com/darosio/ClopHfit/blob/main/CHANGELOG.md"
# Discussions = "https://github.com/darosio/ClopHfit/discussions"
Documentation = "https://clophfit.readthedocs.io"
"Github releases" = "https://github.com/darosio/ClopHfit/releases"
Homepage = "https://github.com/darosio/ClopHfit"

[tool.bandit]
# skips = ["B101", "B603"]
exclude_dirs = ["*/test_*.py"]

[tool.commitizen]
name = "cz_customize"
tag_format = "v$version"
version = "0.11.0"
version_files = [
  "pyproject.toml:version",
  "docs/conf.py:release",
  "README.md:Version"
]

[tool.commitizen.customize]
bump_map = {"^.+!:" = "MAJOR", "BREAKING CHANGE" = "MAJOR", "feat" = "MINOR", "fix" = "PATCH", "perf" = "PATCH", "refactor" = "PATCH"}
bump_pattern = "^(BREAKING CHANGE|feat|fix|perf|refactor)"
change_type_map = {"feat" = "Feat", "fix" = "Fix", "docs" = "Docs", "build" = "Build", "style" = "Style", "refactor" = "Refactor", "perf" = "Perf", "test" = "Test", "ci" = "CI/CD"}
change_type_order = ["BREAKING CHANGE", "Feat", "Fix", "Docs", "Style", "Perf", "Test", "Build", "CI/CD"]
changelog_pattern = "^(feat|fix|docs|style|refactor|perf|test|build|ci)?(\\(.*\\))?(!)?"
commit_parser = "^(?P<change_type>feat|fix|docs|style|refactor|perf|test|build|ci|chore|revert)(?:\\((?P<scope>[^()\r\n]*)\\)|\\()?(?P<breaking>!)?:\\s(?P<message>.*)?"
example = """fix(parser): correct minor typos in code\n
see the issue for details on the typos fixed\n
closes issue #12
"""
info_path = "cz_customize_info.txt"
message_template = "{{change_type}}:{% if show_message %} {{message}}{% endif %}"
schema = """
<type>(<scope>): <subject>
<BLANK LINE>
<body>
<BLANK LINE>
(BREAKING CHANGE: )<footer>
"""
schema_pattern = "^(feat|fix|docs|style|refactor|perf|test|build|ci|chore|revert|bump)(?:\\(([^()\r\n]*)\\)|\\()?(!)?:\\s(.*)?"

[[tool.commitizen.customize.questions]]
choices = [
  {value = "feat", name = "feat: A new feature. Correlates with MINOR in SemVer"},
  {value = "fix", name = "fix: A bug fix. Correlates with PATCH in SemVer"},
  {value = "perf", name = "perf: A code change that improves performance. Correlates with PATCH in SemVer"},
  {value = "docs", name = "docs: Documentation only changes"},
  {value = "style", name = "style: Changes that do not affect the meaning of the code (white-space, formatting, missing semi-colons, etc)"},
  {value = "refactor", name = "refactor: A code change that neither fixes a bug nor adds a feature"},
  {value = "test", name = "test: Adding missing or correcting existing tests"},
  {value = "build", name = "build: Changes that update the build system, development tools or external dependencies"},
  {value = "ci", name = "ci: Changes to our CI configuration files and scripts (example scopes: GitLabCI)"},
  {value = "revert", name = "revert: Reverting to previous commit(s)."}
]
message = "Select the type of change you are committing"
name = "change_type"
type = "list"

[[tool.commitizen.customize.questions]]
message = "Body."
name = "message"
type = "input"

[[tool.commitizen.customize.questions]]
message = "Do you want to add body message in commit?"
name = "show_message"
type = "confirm"

[tool.coverage.paths]
source = ["src", "*/site-packages"]
tests = ["tests", "*/tests"]

[tool.coverage.report]
# fail_under = 100
exclude_lines = [
  "pragma: no cover"
]
show_missing = true

[tool.coverage.run]
branch = true
omit = ["*__init__.py", "*/old/*", "types.py"]
source = ["clophfit", "tests"]

[tool.hatch.envs.default]
features = ["dev", "tests", "docs"]

[tool.hatch.envs.default.scripts]
bump = [
  "cz bump --major-version-zero -ch {args}",  # e.g. "--increment PATCH"
  "hatch build",
  "export TEST_PYPI_TOKEN=$(pass show cloud/test_pypi | head -n 1) && hatch publish -r test -u __token__ -a $TEST_PYPI_TOKEN"
]
ch = "cz ch --incremental --unreleased-version HEAD"
clean = "rm -rf ./build .coverage ./__pycache__ ./.mypy_cache ./.pytest_cache ./docs/_build ./tests/__pycache__ ./dist ./src/clophfit/__pycache__"
docs = "sphinx-build docs docs/_build"
docserve = "python -m http.server 8000 -d docs/_build"
init = [
  "pre-commit --version",
  "pre-commit install",
  "pre-commit install --hook-type commit-msg --hook-type pre-push"
]
lint = [
  "pre-commit --version",
  "pre-commit run --all-files --hook-stage=manual --show-diff-on-failure {args}"
]

[tool.hatch.envs.tests]
features = ["tests"]
template = "tests"

[[tool.hatch.envs.tests.matrix]]
python = ["3.12", "3.11", "3.10"]  # reverse order to ensure the presence in older python of module included in newer versions

[tool.hatch.envs.tests.scripts]
all = ["test", "type", "xdoc", "cov"]
cov = [
  "coverage combine",
  "coverage report",
  "coverage xml"
]
test = "coverage run -p -m pytest -v"
type = "mypy src tests docs/conf.py"
xdoc = "python -m xdoctest clophfit all"

[tool.isort]
combine_as_imports = true
force_single_line = false
include_trailing_comma = true
known_first_party = "clophfit"
line_length = 88  # to match black's default line length
multi_line_output = 3
profile = "black"

[tool.mypy]
enable_error_code = ["ignore-without-code", "redundant-expr", "truthy-bool"]
exclude = "src/clophfit/old"
plugins = ["numpy.typing.mypy_plugin"]
pretty = true
show_column_numbers = true
show_error_codes = true
show_error_context = true
strict = true
warn_unreachable = true
warn_unused_configs = true

[tool.pydoclint]
check-class-attributes = false

[tool.pylint.format]
ignore-long-lines = "^\\s*(# )?<?https?://\\S+>?$|# type: ignore|# noqa:"
max-line-length = 88
max-module-lines = 1600

[tool.pylint.main]
ignore-paths = ["src/clophfit/old"]
jobs = 0
py-version = "3.12"

[tool.pylint.messages_control]
disable = [
  "invalid-name",
  "design",
  "fixme"
]

[tool.pylint.refactoring]
# Maximum number of nested blocks for function / method body
max-nested-blocks = 8  # default 5

[tool.pylint.reports]
output-format = "colorized"

[tool.pylsp-mypy]
dmypy = false
enabled = true
live_mode = true
strict = true

[tool.ruff]
extend-exclude = ["src/clophfit/old/"]
force-exclude = true
line-length = 88
target-version = "py312"

[tool.ruff.format]
docstring-code-format = true

[tool.ruff.lint]
ignore = ["ANN101", "ANN102", "ANN201", "E501", "ISC001"]
select = [
  "A",  # builtins
  "AIR",  # airflow
  "ANN",  # typing annotation
  "ARG",  # unused arguments
  "B",  # bugbear
  "BLE",  # blind-except
  "C",
  "C4",  # comprehensions
  "C90",  # mccabe
  "D",  # pydocstyle
  "DTZ",  # dates
  "E",  # pycodestyle
  "EM",  # exceptions
  "ERA",  # eradicate
  "F",  # pyflakes
  # "FBT",  # boolean-trap
  "FLY",  # flyntp
  "FURB",  # refurbishing and modernizing
  "I",  # isort
  "ICN",  # import conventions (opinionated)
  "ISC",  # implicit-str-concat
  "N",  # pep8-naming
  "NPY",
  "PD",  # pandas-vet
  "PERF",  # performance anti pattern
  "PGH",  # pygrep WAIT
  "PL",  # pylint see PLR2004...
  "PT",  # pytest-style
  "PTH",  # use-pathlib
  "Q",  # quotes
  "RET",  # Return
  "RSE",  # Raise
  "RUF",  # Ruff
  "S",  # bandit XXX
  "SIM",  # simplify
  "SLF",  # private self
  "SLOT",  # __slot__
  "TCH",  # TYPE_CHECKING
  # "TD",  # TODOs
  # "FIX",  # no fixme
  "TID",  # tidy-imports
  "TRY",  # exceptions
  "UP",  # pyupgrade
  "W",  # pycodestyle
  "YTT"  # 2020
]
isort.combine-as-imports = true
isort.force-single-line = false
isort.known-first-party = ["clophfit"]
isort.split-on-trailing-comma = true
mccabe.max-complexity = 12

[tool.ruff.lint.per-file-ignores]
"*.ipynb" = [
  "ARG",
  "ERA",
  "N802",
  "N803",
  "N806",
  "N816",
  "ANN001",
  "ANN002",
  "ANN003",
  "ANN202",
  "D103",
  "ICN001",
  "PD901",
  "PLR0913",
  "PLR2004",
  "SLF001"
]
"__init__.py" = ["I002"]  # don't need annotations
"src/clophfit/__main__.py" = [
  "ANN001"  # params are annotated using click
]
"tests/*" = [
  "PLR2004",
  "S101"
]

[tool.ruff.lint.pydocstyle]
convention = "numpy"

[tool.typos]

[tool.typos.default.extend-words]
arange = "arange"
arosio = "Arosio"<|MERGE_RESOLUTION|>--- conflicted
+++ resolved
@@ -27,13 +27,8 @@
   'matplotlib <= 3.9.2',
   'numpy <= 2.1.2',
   'openpyxl <= 3.1.5',
-<<<<<<< HEAD
   'pandas <= 2.2.2',
   'pymc <= 5.17.0',
-=======
-  'pandas <= 2.2.3',
-  'pymc <= 5.16.2',
->>>>>>> 716b933c
   'scipy <= 1.14.1',
   'seaborn <= 0.13.2',
   'sympy <= 1.13.3',
